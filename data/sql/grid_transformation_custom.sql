--- conflicted
+++ resolved
@@ -50,7 +50,12 @@
     'EPSG','8666','Geoid (height correction) model file','SWEN17_RH2000.gtx',
     NULL,NULL,NULL,NULL,NULL,NULL,NULL,0);
 
-<<<<<<< HEAD
+----- Hopefully temporary entry for BWTA2017.gsb grid -----
+
+INSERT INTO "area" VALUES('PROJ','BWTA2017','Germany - Baden-Wurtemberg','Germany - Baden-Wurtemberg',47.5,49.83,7.49,10.51,0);
+-- Advertize a 0.8 accuracy slightly better than the 0.9 of BETA2007 for sort purposes
+INSERT INTO "grid_transformation" VALUES('PROJ','BWTA2017','DHDN to ETRS89 (BWTA2017)','DHDN to ETRS89 for Baden-Wurtemberg for ALKIS 2017. Using official BWTA2017 grid but this transformation entry has been created temporarily by PROJ. Accuracy indication not to be considered as authoritative','For applications requiring an accuracy of better than 1 metre.','EPSG','9615','NTv2','EPSG','4314','EPSG','4258','PROJ','BWTA2017',0.89,'EPSG','8656','Latitude and longitude difference file','BWTA2017.gsb',NULL,NULL,NULL,NULL,NULL,NULL,'-',0);
+
 -- Iceland
 
 INSERT INTO "grid_transformation" VALUES(
@@ -84,12 +89,4 @@
     'EPSG','1120', -- area of use: Iceland - onshore and offshore
     NULL,
     'EPSG','8666','Geoid (height correction) model file','Icegeoid_ISN2016.gtx',
-    NULL,NULL,NULL,NULL,NULL,NULL,NULL,0);
-    
-=======
------ Hopefully temporary entry for BWTA2017.gsb grid -----
-
-INSERT INTO "area" VALUES('PROJ','BWTA2017','Germany - Baden-Wurtemberg','Germany - Baden-Wurtemberg',47.5,49.83,7.49,10.51,0);
--- Advertize a 0.8 accuracy slightly better than the 0.9 of BETA2007 for sort purposes
-INSERT INTO "grid_transformation" VALUES('PROJ','BWTA2017','DHDN to ETRS89 (BWTA2017)','DHDN to ETRS89 for Baden-Wurtemberg for ALKIS 2017. Using official BWTA2017 grid but this transformation entry has been created temporarily by PROJ. Accuracy indication not to be considered as authoritative','For applications requiring an accuracy of better than 1 metre.','EPSG','9615','NTv2','EPSG','4314','EPSG','4258','PROJ','BWTA2017',0.89,'EPSG','8656','Latitude and longitude difference file','BWTA2017.gsb',NULL,NULL,NULL,NULL,NULL,NULL,'-',0);
->>>>>>> 5b4e60f4
+    NULL,NULL,NULL,NULL,NULL,NULL,NULL,0);