--- conflicted
+++ resolved
@@ -404,10 +404,9 @@
 endif()
 
 if(CURL_ENABLED)
-<<<<<<< HEAD
-  target_compile_definitions(${PROJ_CORE_TARGET} PRIVATE -DCURL_ENABLED)
-  target_include_directories(${PROJ_CORE_TARGET} PRIVATE ${CURL_INCLUDE_DIR})
-  target_link_libraries(${PROJ_CORE_TARGET}
+  target_compile_definitions(proj PRIVATE -DCURL_ENABLED)
+  target_include_directories(proj PRIVATE ${CURL_INCLUDE_DIR})
+  target_link_libraries(proj
     PRIVATE
       ${CURL_LIBRARY}
       $<$<CXX_COMPILER_ID:MSVC>:ws2_32>
@@ -415,11 +414,6 @@
       $<$<CXX_COMPILER_ID:MSVC>:advapi32>
       $<$<CXX_COMPILER_ID:MSVC>:crypt32>
       $<$<CXX_COMPILER_ID:MSVC>:normaliz>)
-=======
-  target_compile_definitions(proj PRIVATE -DCURL_ENABLED)
-  target_include_directories(proj PRIVATE ${CURL_INCLUDE_DIR})
-  target_link_libraries(proj PRIVATE ${CURL_LIBRARY})
->>>>>>> 9c299f38
 endif()
 
 if(MSVC AND BUILD_SHARED_LIBS)
