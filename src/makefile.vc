--- conflicted
+++ resolved
@@ -61,12 +61,9 @@
 
 pipeline = \
 	proj_4D_api.obj PJ_cart.obj PJ_pipeline.obj PJ_horner.obj PJ_helmert.obj \
-<<<<<<< HEAD
 	PJ_vgridshift.obj PJ_hgridshift.obj PJ_unitconvert.obj PJ_molodensky.obj \
 	PJ_deformation.obj
-=======
-	PJ_vgridshift.obj PJ_hgridshift.obj PJ_unitconvert.obj PJ_molodensky.obj
->>>>>>> 0d0beff9
+
 
 geodesic = geodesic.obj
 
