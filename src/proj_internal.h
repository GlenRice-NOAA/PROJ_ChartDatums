--- conflicted
+++ resolved
@@ -876,19 +876,18 @@
 void PROJ_DLL pj_context_set_user_writable_directory(PJ_CONTEXT* ctx, const std::string& path);
 std::string PROJ_DLL pj_get_relative_share_proj(PJ_CONTEXT *ctx);
 
-<<<<<<< HEAD
 std::vector<CoordOperation> pj_create_prepared_operations(PJ_CONTEXT *ctx,
                                                      const PJ *source_crs,
                                                      const PJ *target_crs,
                                                      PJ_OBJ_LIST* op_list);
+
 int pj_get_suggested_operation(PJ_CONTEXT *ctx,
                                const std::vector<CoordOperation>& opList,
                                const int iExcluded[2],
                                PJ_DIRECTION direction,
                                PJ_COORD coord);
-=======
+
 const PJ_UNITS *pj_list_linear_units();
->>>>>>> 175cbad0
 
 /* classic public API */
 #include "proj_api.h"
